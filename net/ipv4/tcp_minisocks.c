/*
 * INET		An implementation of the TCP/IP protocol suite for the LINUX
 *		operating system.  INET is implemented using the  BSD Socket
 *		interface as the means of communication with the user level.
 *
 *		Implementation of the Transmission Control Protocol(TCP).
 *
 * Authors:	Ross Biro
 *		Fred N. van Kempen, <waltje@uWalt.NL.Mugnet.ORG>
 *		Mark Evans, <evansmp@uhura.aston.ac.uk>
 *		Corey Minyard <wf-rch!minyard@relay.EU.net>
 *		Florian La Roche, <flla@stud.uni-sb.de>
 *		Charles Hedrick, <hedrick@klinzhai.rutgers.edu>
 *		Linus Torvalds, <torvalds@cs.helsinki.fi>
 *		Alan Cox, <gw4pts@gw4pts.ampr.org>
 *		Matthew Dillon, <dillon@apollo.west.oic.com>
 *		Arnt Gulbrandsen, <agulbra@nvg.unit.no>
 *		Jorge Cwik, <jorge@laser.satlink.net>
 */

#include <linux/mm.h>
#include <linux/module.h>
#include <linux/sysctl.h>
#include <linux/workqueue.h>
#include <net/tcp.h>
#include <net/inet_common.h>
#include <net/xfrm.h>

int sysctl_tcp_syncookies __read_mostly = 1;
EXPORT_SYMBOL(sysctl_tcp_syncookies);

int sysctl_tcp_abort_on_overflow __read_mostly;

struct inet_timewait_death_row tcp_death_row = {
	.sysctl_max_tw_buckets = NR_FILE * 2,
	.period		= TCP_TIMEWAIT_LEN / INET_TWDR_TWKILL_SLOTS,
	.death_lock	= __SPIN_LOCK_UNLOCKED(tcp_death_row.death_lock),
	.hashinfo	= &tcp_hashinfo,
	.tw_timer	= TIMER_INITIALIZER(inet_twdr_hangman, 0,
					    (unsigned long)&tcp_death_row),
	.twkill_work	= __WORK_INITIALIZER(tcp_death_row.twkill_work,
					     inet_twdr_twkill_work),
/* Short-time timewait calendar */

	.twcal_hand	= -1,
	.twcal_timer	= TIMER_INITIALIZER(inet_twdr_twcal_tick, 0,
					    (unsigned long)&tcp_death_row),
};

EXPORT_SYMBOL_GPL(tcp_death_row);

static __inline__ int tcp_in_window(u32 seq, u32 end_seq, u32 s_win, u32 e_win)
{
	if (seq == s_win)
		return 1;
	if (after(end_seq, s_win) && before(seq, e_win))
		return 1;
	return (seq == e_win && seq == end_seq);
}

/*
 * * Main purpose of TIME-WAIT state is to close connection gracefully,
 *   when one of ends sits in LAST-ACK or CLOSING retransmitting FIN
 *   (and, probably, tail of data) and one or more our ACKs are lost.
 * * What is TIME-WAIT timeout? It is associated with maximal packet
 *   lifetime in the internet, which results in wrong conclusion, that
 *   it is set to catch "old duplicate segments" wandering out of their path.
 *   It is not quite correct. This timeout is calculated so that it exceeds
 *   maximal retransmission timeout enough to allow to lose one (or more)
 *   segments sent by peer and our ACKs. This time may be calculated from RTO.
 * * When TIME-WAIT socket receives RST, it means that another end
 *   finally closed and we are allowed to kill TIME-WAIT too.
 * * Second purpose of TIME-WAIT is catching old duplicate segments.
 *   Well, certainly it is pure paranoia, but if we load TIME-WAIT
 *   with this semantics, we MUST NOT kill TIME-WAIT state with RSTs.
 * * If we invented some more clever way to catch duplicates
 *   (f.e. based on PAWS), we could truncate TIME-WAIT to several RTOs.
 *
 * The algorithm below is based on FORMAL INTERPRETATION of RFCs.
 * When you compare it to RFCs, please, read section SEGMENT ARRIVES
 * from the very beginning.
 *
 * NOTE. With recycling (and later with fin-wait-2) TW bucket
 * is _not_ stateless. It means, that strictly speaking we must
 * spinlock it. I do not want! Well, probability of misbehaviour
 * is ridiculously low and, seems, we could use some mb() tricks
 * to avoid misread sequence numbers, states etc.  --ANK
 */
enum tcp_tw_status
tcp_timewait_state_process(struct inet_timewait_sock *tw, struct sk_buff *skb,
			   const struct tcphdr *th)
{
	struct tcp_options_received tmp_opt;
	u8 *hash_location;
	struct tcp_timewait_sock *tcptw = tcp_twsk((struct sock *)tw);
	int paws_reject = 0;

	if (th->doff > (sizeof(*th) >> 2) && tcptw->tw_ts_recent_stamp) {
<<<<<<< HEAD
		tmp_opt.tstamp_ok = 1;
		tcp_parse_options(skb, &tmp_opt, &hash_location, 1, NULL);
=======
		tcp_parse_options(skb, &tmp_opt, &hash_location, 0);
>>>>>>> 2fbe74b9

		if (tmp_opt.saw_tstamp) {
			tmp_opt.ts_recent	= tcptw->tw_ts_recent;
			tmp_opt.ts_recent_stamp	= tcptw->tw_ts_recent_stamp;
			paws_reject = tcp_paws_reject(&tmp_opt, th->rst);
		}
	}

	if (tw->tw_substate == TCP_FIN_WAIT2) {
		/* Just repeat all the checks of tcp_rcv_state_process() */

		/* Out of window, send ACK */
		if (paws_reject ||
		    !tcp_in_window(TCP_SKB_CB(skb)->seq, TCP_SKB_CB(skb)->end_seq,
				   tcptw->tw_rcv_nxt,
				   tcptw->tw_rcv_nxt + tcptw->tw_rcv_wnd))
			return TCP_TW_ACK;

		if (th->rst)
			goto kill;

		if (th->syn && !before(TCP_SKB_CB(skb)->seq, tcptw->tw_rcv_nxt))
			goto kill_with_rst;

		/* Dup ACK? */
		if (!th->ack ||
		    !after(TCP_SKB_CB(skb)->end_seq, tcptw->tw_rcv_nxt) ||
		    TCP_SKB_CB(skb)->end_seq == TCP_SKB_CB(skb)->seq) {
			inet_twsk_put(tw);
			return TCP_TW_SUCCESS;
		}

		/* New data or FIN. If new data arrive after half-duplex close,
		 * reset.
		 */
		if (!th->fin ||
		    TCP_SKB_CB(skb)->end_seq != tcptw->tw_rcv_nxt + 1) {
kill_with_rst:
			inet_twsk_deschedule(tw, &tcp_death_row);
			inet_twsk_put(tw);
			return TCP_TW_RST;
		}

		/* FIN arrived, enter true time-wait state. */
		tw->tw_substate	  = TCP_TIME_WAIT;
		tcptw->tw_rcv_nxt = TCP_SKB_CB(skb)->end_seq;
		if (tmp_opt.saw_tstamp) {
			tcptw->tw_ts_recent_stamp = get_seconds();
			tcptw->tw_ts_recent	  = tmp_opt.rcv_tsval;
		}

		/* I am shamed, but failed to make it more elegant.
		 * Yes, it is direct reference to IP, which is impossible
		 * to generalize to IPv6. Taking into account that IPv6
		 * do not understand recycling in any case, it not
		 * a big problem in practice. --ANK */
		if (tw->tw_family == AF_INET &&
		    tcp_death_row.sysctl_tw_recycle && tcptw->tw_ts_recent_stamp &&
		    tcp_v4_tw_remember_stamp(tw))
			inet_twsk_schedule(tw, &tcp_death_row, tw->tw_timeout,
					   TCP_TIMEWAIT_LEN);
		else
			inet_twsk_schedule(tw, &tcp_death_row, TCP_TIMEWAIT_LEN,
					   TCP_TIMEWAIT_LEN);
		return TCP_TW_ACK;
	}

	/*
	 *	Now real TIME-WAIT state.
	 *
	 *	RFC 1122:
	 *	"When a connection is [...] on TIME-WAIT state [...]
	 *	[a TCP] MAY accept a new SYN from the remote TCP to
	 *	reopen the connection directly, if it:
	 *
	 *	(1)  assigns its initial sequence number for the new
	 *	connection to be larger than the largest sequence
	 *	number it used on the previous connection incarnation,
	 *	and
	 *
	 *	(2)  returns to TIME-WAIT state if the SYN turns out
	 *	to be an old duplicate".
	 */

	if (!paws_reject &&
	    (TCP_SKB_CB(skb)->seq == tcptw->tw_rcv_nxt &&
	     (TCP_SKB_CB(skb)->seq == TCP_SKB_CB(skb)->end_seq || th->rst))) {
		/* In window segment, it may be only reset or bare ack. */

		if (th->rst) {
			/* This is TIME_WAIT assassination, in two flavors.
			 * Oh well... nobody has a sufficient solution to this
			 * protocol bug yet.
			 */
			if (sysctl_tcp_rfc1337 == 0) {
kill:
				inet_twsk_deschedule(tw, &tcp_death_row);
				inet_twsk_put(tw);
				return TCP_TW_SUCCESS;
			}
		}
		inet_twsk_schedule(tw, &tcp_death_row, TCP_TIMEWAIT_LEN,
				   TCP_TIMEWAIT_LEN);

		if (tmp_opt.saw_tstamp) {
			tcptw->tw_ts_recent	  = tmp_opt.rcv_tsval;
			tcptw->tw_ts_recent_stamp = get_seconds();
		}

		inet_twsk_put(tw);
		return TCP_TW_SUCCESS;
	}

	/* Out of window segment.

	   All the segments are ACKed immediately.

	   The only exception is new SYN. We accept it, if it is
	   not old duplicate and we are not in danger to be killed
	   by delayed old duplicates. RFC check is that it has
	   newer sequence number works at rates <40Mbit/sec.
	   However, if paws works, it is reliable AND even more,
	   we even may relax silly seq space cutoff.

	   RED-PEN: we violate main RFC requirement, if this SYN will appear
	   old duplicate (i.e. we receive RST in reply to SYN-ACK),
	   we must return socket to time-wait state. It is not good,
	   but not fatal yet.
	 */

	if (th->syn && !th->rst && !th->ack && !paws_reject &&
	    (after(TCP_SKB_CB(skb)->seq, tcptw->tw_rcv_nxt) ||
	     (tmp_opt.saw_tstamp &&
	      (s32)(tcptw->tw_ts_recent - tmp_opt.rcv_tsval) < 0))) {
		u32 isn = tcptw->tw_snd_nxt + 65535 + 2;
		if (isn == 0)
			isn++;
		TCP_SKB_CB(skb)->when = isn;
		return TCP_TW_SYN;
	}

	if (paws_reject)
		NET_INC_STATS_BH(twsk_net(tw), LINUX_MIB_PAWSESTABREJECTED);

	if (!th->rst) {
		/* In this case we must reset the TIMEWAIT timer.
		 *
		 * If it is ACKless SYN it may be both old duplicate
		 * and new good SYN with random sequence number <rcv_nxt.
		 * Do not reschedule in the last case.
		 */
		if (paws_reject || th->ack)
			inet_twsk_schedule(tw, &tcp_death_row, TCP_TIMEWAIT_LEN,
					   TCP_TIMEWAIT_LEN);

		/* Send ACK. Note, we do not put the bucket,
		 * it will be released by caller.
		 */
		return TCP_TW_ACK;
	}
	inet_twsk_put(tw);
	return TCP_TW_SUCCESS;
}

/*
 * Move a socket to time-wait or dead fin-wait-2 state.
 */
void tcp_time_wait(struct sock *sk, int state, int timeo)
{
	struct inet_timewait_sock *tw = NULL;
	const struct inet_connection_sock *icsk = inet_csk(sk);
	const struct tcp_sock *tp = tcp_sk(sk);
	int recycle_ok = 0;

	if (tcp_death_row.sysctl_tw_recycle && tp->rx_opt.ts_recent_stamp)
		recycle_ok = icsk->icsk_af_ops->remember_stamp(sk);

	if (tcp_death_row.tw_count < tcp_death_row.sysctl_max_tw_buckets)
		tw = inet_twsk_alloc(sk, state);

	if (tw != NULL) {
		struct tcp_timewait_sock *tcptw = tcp_twsk((struct sock *)tw);
		const int rto = (icsk->icsk_rto << 2) - (icsk->icsk_rto >> 1);

		tw->tw_rcv_wscale	= tp->rx_opt.rcv_wscale;
		tcptw->tw_rcv_nxt	= tp->rcv_nxt;
		tcptw->tw_snd_nxt	= tp->snd_nxt;
		tcptw->tw_rcv_wnd	= tcp_receive_window(tp);
		tcptw->tw_ts_recent	= tp->rx_opt.ts_recent;
		tcptw->tw_ts_recent_stamp = tp->rx_opt.ts_recent_stamp;

#if defined(CONFIG_IPV6) || defined(CONFIG_IPV6_MODULE)
		if (tw->tw_family == PF_INET6) {
			struct ipv6_pinfo *np = inet6_sk(sk);
			struct inet6_timewait_sock *tw6;

			tw->tw_ipv6_offset = inet6_tw_offset(sk->sk_prot);
			tw6 = inet6_twsk((struct sock *)tw);
			ipv6_addr_copy(&tw6->tw_v6_daddr, &np->daddr);
			ipv6_addr_copy(&tw6->tw_v6_rcv_saddr, &np->rcv_saddr);
			tw->tw_ipv6only = np->ipv6only;
		}
#endif

#ifdef CONFIG_TCP_MD5SIG
		/*
		 * The timewait bucket does not have the key DB from the
		 * sock structure. We just make a quick copy of the
		 * md5 key being used (if indeed we are using one)
		 * so the timewait ack generating code has the key.
		 */
		do {
			struct tcp_md5sig_key *key;
			memset(tcptw->tw_md5_key, 0, sizeof(tcptw->tw_md5_key));
			tcptw->tw_md5_keylen = 0;
			key = tp->af_specific->md5_lookup(sk, sk);
			if (key != NULL) {
				memcpy(&tcptw->tw_md5_key, key->key, key->keylen);
				tcptw->tw_md5_keylen = key->keylen;
				if (tcp_alloc_md5sig_pool(sk) == NULL)
					BUG();
			}
		} while (0);
#endif

		/* Linkage updates. */
		__inet_twsk_hashdance(tw, sk, &tcp_hashinfo);

		/* Get the TIME_WAIT timeout firing. */
		if (timeo < rto)
			timeo = rto;

		if (recycle_ok) {
			tw->tw_timeout = rto;
		} else {
			tw->tw_timeout = TCP_TIMEWAIT_LEN;
			if (state == TCP_TIME_WAIT)
				timeo = TCP_TIMEWAIT_LEN;
		}

		inet_twsk_schedule(tw, &tcp_death_row, timeo,
				   TCP_TIMEWAIT_LEN);
		inet_twsk_put(tw);
	} else {
		/* Sorry, if we're out of memory, just CLOSE this
		 * socket up.  We've got bigger problems than
		 * non-graceful socket closings.
		 */
		LIMIT_NETDEBUG(KERN_INFO "TCP: time wait bucket table overflow\n");
	}

	tcp_update_metrics(sk);
	tcp_done(sk);
}

void tcp_twsk_destructor(struct sock *sk)
{
#ifdef CONFIG_TCP_MD5SIG
	struct tcp_timewait_sock *twsk = tcp_twsk(sk);
	if (twsk->tw_md5_keylen)
		tcp_free_md5sig_pool();
#endif
}

EXPORT_SYMBOL_GPL(tcp_twsk_destructor);

static inline void TCP_ECN_openreq_child(struct tcp_sock *tp,
					 struct request_sock *req)
{
	tp->ecn_flags = inet_rsk(req)->ecn_ok ? TCP_ECN_OK : 0;
}

/* This is not only more efficient than what we used to do, it eliminates
 * a lot of code duplication between IPv4/IPv6 SYN recv processing. -DaveM
 *
 * Actually, we could lots of memory writes here. tp of listening
 * socket contains all necessary default parameters.
 */
struct sock *tcp_create_openreq_child(struct sock *sk, struct request_sock *req, struct sk_buff *skb)
{
	struct sock *newsk = inet_csk_clone(sk, req, GFP_ATOMIC);

	if (newsk != NULL) {
		const struct inet_request_sock *ireq = inet_rsk(req);
		struct tcp_request_sock *treq = tcp_rsk(req);
		struct inet_connection_sock *newicsk = inet_csk(newsk);
		struct tcp_sock *newtp = tcp_sk(newsk);
		struct tcp_sock *oldtp = tcp_sk(sk);
		struct tcp_cookie_values *oldcvp = oldtp->cookie_values;

		/* TCP Cookie Transactions require space for the cookie pair,
		 * as it differs for each connection.  There is no need to
		 * copy any s_data_payload stored at the original socket.
		 * Failure will prevent resuming the connection.
		 *
		 * Presumed copied, in order of appearance:
		 *	cookie_in_always, cookie_out_never
		 */
		if (oldcvp != NULL) {
			struct tcp_cookie_values *newcvp =
				kzalloc(sizeof(*newtp->cookie_values),
					GFP_ATOMIC);

			if (newcvp != NULL) {
				kref_init(&newcvp->kref);
				newcvp->cookie_desired =
						oldcvp->cookie_desired;
				newtp->cookie_values = newcvp;
			} else {
				/* Not Yet Implemented */
				newtp->cookie_values = NULL;
			}
		}

		/* Now setup tcp_sock */
		newtp->pred_flags = 0;

		newtp->rcv_wup = newtp->copied_seq =
		newtp->rcv_nxt = treq->rcv_isn + 1;

		newtp->snd_sml = newtp->snd_una =
		newtp->snd_nxt = newtp->snd_up =
			treq->snt_isn + 1 + tcp_s_data_size(oldtp);

		tcp_prequeue_init(newtp);

		tcp_init_wl(newtp, treq->rcv_isn);

		newtp->srtt = 0;
		newtp->mdev = TCP_TIMEOUT_INIT;
		newicsk->icsk_rto = TCP_TIMEOUT_INIT;

		newtp->packets_out = 0;
		newtp->retrans_out = 0;
		newtp->sacked_out = 0;
		newtp->fackets_out = 0;
		newtp->snd_ssthresh = TCP_INFINITE_SSTHRESH;

		/* So many TCP implementations out there (incorrectly) count the
		 * initial SYN frame in their delayed-ACK and congestion control
		 * algorithms that we must have the following bandaid to talk
		 * efficiently to them.  -DaveM
		 */
		newtp->snd_cwnd = 2;
		newtp->snd_cwnd_cnt = 0;
		newtp->bytes_acked = 0;

		newtp->frto_counter = 0;
		newtp->frto_highmark = 0;

		newicsk->icsk_ca_ops = &tcp_init_congestion_ops;

		tcp_set_ca_state(newsk, TCP_CA_Open);
		tcp_init_xmit_timers(newsk);
		skb_queue_head_init(&newtp->out_of_order_queue);
		newtp->write_seq = newtp->pushed_seq =
			treq->snt_isn + 1 + tcp_s_data_size(oldtp);

		newtp->rx_opt.saw_tstamp = 0;

		newtp->rx_opt.dsack = 0;
		newtp->rx_opt.num_sacks = 0;

		newtp->urg_data = 0;

		if (sock_flag(newsk, SOCK_KEEPOPEN))
			inet_csk_reset_keepalive_timer(newsk,
						       keepalive_time_when(newtp));

		newtp->rx_opt.tstamp_ok = ireq->tstamp_ok;
		if ((newtp->rx_opt.sack_ok = ireq->sack_ok) != 0) {
			if (sysctl_tcp_fack)
				tcp_enable_fack(newtp);
		}
		newtp->window_clamp = req->window_clamp;
		newtp->rcv_ssthresh = req->rcv_wnd;
		newtp->rcv_wnd = req->rcv_wnd;
		newtp->rx_opt.wscale_ok = ireq->wscale_ok;
		if (newtp->rx_opt.wscale_ok) {
			newtp->rx_opt.snd_wscale = ireq->snd_wscale;
			newtp->rx_opt.rcv_wscale = ireq->rcv_wscale;
		} else {
			newtp->rx_opt.snd_wscale = newtp->rx_opt.rcv_wscale = 0;
			newtp->window_clamp = min(newtp->window_clamp, 65535U);
		}
		newtp->snd_wnd = (ntohs(tcp_hdr(skb)->window) <<
				  newtp->rx_opt.snd_wscale);
		newtp->max_window = newtp->snd_wnd;

		if (newtp->rx_opt.tstamp_ok) {
			newtp->rx_opt.ts_recent = req->ts_recent;
			newtp->rx_opt.ts_recent_stamp = get_seconds();
			newtp->tcp_header_len = sizeof(struct tcphdr) + TCPOLEN_TSTAMP_ALIGNED;
		} else {
			newtp->rx_opt.ts_recent_stamp = 0;
			newtp->tcp_header_len = sizeof(struct tcphdr);
		}
#ifdef CONFIG_TCP_MD5SIG
		newtp->md5sig_info = NULL;	/*XXX*/
		if (newtp->af_specific->md5_lookup(sk, newsk))
			newtp->tcp_header_len += TCPOLEN_MD5SIG_ALIGNED;
#endif
		if (skb->len >= TCP_MSS_DEFAULT + newtp->tcp_header_len)
			newicsk->icsk_ack.last_seg_size = skb->len - newtp->tcp_header_len;
		newtp->rx_opt.mss_clamp = req->mss;
		TCP_ECN_openreq_child(newtp, req);

		TCP_INC_STATS_BH(sock_net(sk), TCP_MIB_PASSIVEOPENS);
	}
	return newsk;
}

/*
 *	Process an incoming packet for SYN_RECV sockets represented
 *	as a request_sock.
 */

struct sock *tcp_check_req(struct sock *sk, struct sk_buff *skb,
			   struct request_sock *req,
			   struct request_sock **prev)
{
	struct tcp_options_received tmp_opt;
	u8 *hash_location;
	struct sock *child;
	const struct tcphdr *th = tcp_hdr(skb);
	__be32 flg = tcp_flag_word(th) & (TCP_FLAG_RST|TCP_FLAG_SYN|TCP_FLAG_ACK);
	int paws_reject = 0;

<<<<<<< HEAD
	if ((th->doff > (sizeof(*th) >> 2)) && (req->ts_recent)) {
		tmp_opt.tstamp_ok = 1;
		tcp_parse_options(skb, &tmp_opt, &hash_location, 1, NULL);
=======
	tmp_opt.saw_tstamp = 0;
	if (th->doff > (sizeof(struct tcphdr)>>2)) {
		tcp_parse_options(skb, &tmp_opt, &hash_location, 0);
>>>>>>> 2fbe74b9

		if (tmp_opt.saw_tstamp) {
			tmp_opt.ts_recent = req->ts_recent;
			/* We do not store true stamp, but it is not required,
			 * it can be estimated (approximately)
			 * from another data.
			 */
			tmp_opt.ts_recent_stamp = get_seconds() - ((TCP_TIMEOUT_INIT/HZ)<<req->retrans);
			paws_reject = tcp_paws_reject(&tmp_opt, th->rst);
		}
	}

	/* Check for pure retransmitted SYN. */
	if (TCP_SKB_CB(skb)->seq == tcp_rsk(req)->rcv_isn &&
	    flg == TCP_FLAG_SYN &&
	    !paws_reject) {
		/*
		 * RFC793 draws (Incorrectly! It was fixed in RFC1122)
		 * this case on figure 6 and figure 8, but formal
		 * protocol description says NOTHING.
		 * To be more exact, it says that we should send ACK,
		 * because this segment (at least, if it has no data)
		 * is out of window.
		 *
		 *  CONCLUSION: RFC793 (even with RFC1122) DOES NOT
		 *  describe SYN-RECV state. All the description
		 *  is wrong, we cannot believe to it and should
		 *  rely only on common sense and implementation
		 *  experience.
		 *
		 * Enforce "SYN-ACK" according to figure 8, figure 6
		 * of RFC793, fixed by RFC1122.
		 */
		req->rsk_ops->rtx_syn_ack(sk, req, NULL);
		return NULL;
	}

	/* Further reproduces section "SEGMENT ARRIVES"
	   for state SYN-RECEIVED of RFC793.
	   It is broken, however, it does not work only
	   when SYNs are crossed.

	   You would think that SYN crossing is impossible here, since
	   we should have a SYN_SENT socket (from connect()) on our end,
	   but this is not true if the crossed SYNs were sent to both
	   ends by a malicious third party.  We must defend against this,
	   and to do that we first verify the ACK (as per RFC793, page
	   36) and reset if it is invalid.  Is this a true full defense?
	   To convince ourselves, let us consider a way in which the ACK
	   test can still pass in this 'malicious crossed SYNs' case.
	   Malicious sender sends identical SYNs (and thus identical sequence
	   numbers) to both A and B:

		A: gets SYN, seq=7
		B: gets SYN, seq=7

	   By our good fortune, both A and B select the same initial
	   send sequence number of seven :-)

		A: sends SYN|ACK, seq=7, ack_seq=8
		B: sends SYN|ACK, seq=7, ack_seq=8

	   So we are now A eating this SYN|ACK, ACK test passes.  So
	   does sequence test, SYN is truncated, and thus we consider
	   it a bare ACK.

	   If icsk->icsk_accept_queue.rskq_defer_accept, we silently drop this
	   bare ACK.  Otherwise, we create an established connection.  Both
	   ends (listening sockets) accept the new incoming connection and try
	   to talk to each other. 8-)

	   Note: This case is both harmless, and rare.  Possibility is about the
	   same as us discovering intelligent life on another plant tomorrow.

	   But generally, we should (RFC lies!) to accept ACK
	   from SYNACK both here and in tcp_rcv_state_process().
	   tcp_rcv_state_process() does not, hence, we do not too.

	   Note that the case is absolutely generic:
	   we cannot optimize anything here without
	   violating protocol. All the checks must be made
	   before attempt to create socket.
	 */

	/* RFC793 page 36: "If the connection is in any non-synchronized state ...
	 *                  and the incoming segment acknowledges something not yet
	 *                  sent (the segment carries an unacceptable ACK) ...
	 *                  a reset is sent."
	 *
	 * Invalid ACK: reset will be sent by listening socket
	 */
	if ((flg & TCP_FLAG_ACK) &&
	    (TCP_SKB_CB(skb)->ack_seq !=
	     tcp_rsk(req)->snt_isn + 1 + tcp_s_data_size(tcp_sk(sk))))
		return sk;

	/* Also, it would be not so bad idea to check rcv_tsecr, which
	 * is essentially ACK extension and too early or too late values
	 * should cause reset in unsynchronized states.
	 */

	/* RFC793: "first check sequence number". */

	if (paws_reject || !tcp_in_window(TCP_SKB_CB(skb)->seq, TCP_SKB_CB(skb)->end_seq,
					  tcp_rsk(req)->rcv_isn + 1, tcp_rsk(req)->rcv_isn + 1 + req->rcv_wnd)) {
		/* Out of window: send ACK and drop. */
		if (!(flg & TCP_FLAG_RST))
			req->rsk_ops->send_ack(sk, skb, req);
		if (paws_reject)
			NET_INC_STATS_BH(sock_net(sk), LINUX_MIB_PAWSESTABREJECTED);
		return NULL;
	}

	/* In sequence, PAWS is OK. */

	if (tmp_opt.saw_tstamp && !after(TCP_SKB_CB(skb)->seq, tcp_rsk(req)->rcv_isn + 1))
		req->ts_recent = tmp_opt.rcv_tsval;

	if (TCP_SKB_CB(skb)->seq == tcp_rsk(req)->rcv_isn) {
		/* Truncate SYN, it is out of window starting
		   at tcp_rsk(req)->rcv_isn + 1. */
		flg &= ~TCP_FLAG_SYN;
	}

	/* RFC793: "second check the RST bit" and
	 *	   "fourth, check the SYN bit"
	 */
	if (flg & (TCP_FLAG_RST|TCP_FLAG_SYN)) {
		TCP_INC_STATS_BH(sock_net(sk), TCP_MIB_ATTEMPTFAILS);
		goto embryonic_reset;
	}

	/* ACK sequence verified above, just make sure ACK is
	 * set.  If ACK not set, just silently drop the packet.
	 */
	if (!(flg & TCP_FLAG_ACK))
		return NULL;

	/* While TCP_DEFER_ACCEPT is active, drop bare ACK. */
	if (req->retrans < inet_csk(sk)->icsk_accept_queue.rskq_defer_accept &&
	    TCP_SKB_CB(skb)->end_seq == tcp_rsk(req)->rcv_isn + 1) {
		inet_rsk(req)->acked = 1;
		return NULL;
	}

	/* OK, ACK is valid, create big socket and
	 * feed this segment to it. It will repeat all
	 * the tests. THIS SEGMENT MUST MOVE SOCKET TO
	 * ESTABLISHED STATE. If it will be dropped after
	 * socket is created, wait for troubles.
	 */
	child = inet_csk(sk)->icsk_af_ops->syn_recv_sock(sk, skb, req, NULL);
	if (child == NULL)
		goto listen_overflow;

	inet_csk_reqsk_queue_unlink(sk, req, prev);
	inet_csk_reqsk_queue_removed(sk, req);

	inet_csk_reqsk_queue_add(sk, req, child);
	return child;

listen_overflow:
	if (!sysctl_tcp_abort_on_overflow) {
		inet_rsk(req)->acked = 1;
		return NULL;
	}

embryonic_reset:
	NET_INC_STATS_BH(sock_net(sk), LINUX_MIB_EMBRYONICRSTS);
	if (!(flg & TCP_FLAG_RST))
		req->rsk_ops->send_reset(sk, skb);

	inet_csk_reqsk_queue_drop(sk, req, prev);
	return NULL;
}

/*
 * Queue segment on the new socket if the new socket is active,
 * otherwise we just shortcircuit this and continue with
 * the new socket.
 */

int tcp_child_process(struct sock *parent, struct sock *child,
		      struct sk_buff *skb)
{
	int ret = 0;
	int state = child->sk_state;

	if (!sock_owned_by_user(child)) {
		ret = tcp_rcv_state_process(child, skb, tcp_hdr(skb),
					    skb->len);
		/* Wakeup parent, send SIGIO */
		if (state == TCP_SYN_RECV && child->sk_state != state)
			parent->sk_data_ready(parent, 0);
	} else {
		/* Alas, it is possible again, because we do lookup
		 * in main socket hash table and lock on listening
		 * socket does not protect us more.
		 */
		sk_add_backlog(child, skb);
	}

	bh_unlock_sock(child);
	sock_put(child);
	return ret;
}

EXPORT_SYMBOL(tcp_check_req);
EXPORT_SYMBOL(tcp_child_process);
EXPORT_SYMBOL(tcp_create_openreq_child);
EXPORT_SYMBOL(tcp_timewait_state_process);<|MERGE_RESOLUTION|>--- conflicted
+++ resolved
@@ -95,13 +95,9 @@
 	struct tcp_timewait_sock *tcptw = tcp_twsk((struct sock *)tw);
 	int paws_reject = 0;
 
+	tmp_opt.saw_tstamp = 0;
 	if (th->doff > (sizeof(*th) >> 2) && tcptw->tw_ts_recent_stamp) {
-<<<<<<< HEAD
-		tmp_opt.tstamp_ok = 1;
-		tcp_parse_options(skb, &tmp_opt, &hash_location, 1, NULL);
-=======
 		tcp_parse_options(skb, &tmp_opt, &hash_location, 0);
->>>>>>> 2fbe74b9
 
 		if (tmp_opt.saw_tstamp) {
 			tmp_opt.ts_recent	= tcptw->tw_ts_recent;
@@ -530,15 +526,9 @@
 	__be32 flg = tcp_flag_word(th) & (TCP_FLAG_RST|TCP_FLAG_SYN|TCP_FLAG_ACK);
 	int paws_reject = 0;
 
-<<<<<<< HEAD
-	if ((th->doff > (sizeof(*th) >> 2)) && (req->ts_recent)) {
-		tmp_opt.tstamp_ok = 1;
-		tcp_parse_options(skb, &tmp_opt, &hash_location, 1, NULL);
-=======
 	tmp_opt.saw_tstamp = 0;
 	if (th->doff > (sizeof(struct tcphdr)>>2)) {
 		tcp_parse_options(skb, &tmp_opt, &hash_location, 0);
->>>>>>> 2fbe74b9
 
 		if (tmp_opt.saw_tstamp) {
 			tmp_opt.ts_recent = req->ts_recent;
