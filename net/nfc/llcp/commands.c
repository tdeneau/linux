--- conflicted
+++ resolved
@@ -420,12 +420,8 @@
 	}
 
 	/* If the socket parameters are not set, use the local ones */
-<<<<<<< HEAD
-	miux = sock->miux > LLCP_MAX_MIUX ? local->miux : sock->miux;
-=======
 	miux = be16_to_cpu(sock->miux) > LLCP_MAX_MIUX ?
 		local->miux : sock->miux;
->>>>>>> b006ed54
 	rw = sock->rw > LLCP_MAX_RW ? local->rw : sock->rw;
 
 	miux_tlv = nfc_llcp_build_tlv(LLCP_TLV_MIUX, (u8 *)&miux, 0,
@@ -480,12 +476,8 @@
 		return -ENODEV;
 
 	/* If the socket parameters are not set, use the local ones */
-<<<<<<< HEAD
-	miux = sock->miux > LLCP_MAX_MIUX ? local->miux : sock->miux;
-=======
 	miux = be16_to_cpu(sock->miux) > LLCP_MAX_MIUX ?
 		local->miux : sock->miux;
->>>>>>> b006ed54
 	rw = sock->rw > LLCP_MAX_RW ? local->rw : sock->rw;
 
 	miux_tlv = nfc_llcp_build_tlv(LLCP_TLV_MIUX, (u8 *)&miux, 0,
@@ -707,11 +699,7 @@
 		remote_miu = sock->remote_miu > LLCP_MAX_MIU ?
 				local->remote_miu : sock->remote_miu;
 
-<<<<<<< HEAD
-		frag_len = min_t(size_t, sock->remote_miu, remaining_len);
-=======
 		frag_len = min_t(size_t, remote_miu, remaining_len);
->>>>>>> b006ed54
 
 		pr_debug("Fragment %zd bytes remaining %zd",
 			 frag_len, remaining_len);
@@ -775,11 +763,7 @@
 		remote_miu = sock->remote_miu > LLCP_MAX_MIU ?
 				local->remote_miu : sock->remote_miu;
 
-<<<<<<< HEAD
-		frag_len = min_t(size_t, sock->remote_miu, remaining_len);
-=======
 		frag_len = min_t(size_t, remote_miu, remaining_len);
->>>>>>> b006ed54
 
 		pr_debug("Fragment %zd bytes remaining %zd",
 			 frag_len, remaining_len);
