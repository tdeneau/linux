--- conflicted
+++ resolved
@@ -184,19 +184,7 @@
 				offset = 0;
 			}
 
-<<<<<<< HEAD
-			if (msblk->stream.avail_out == 0) {
-				if (page == pages) {
-					ERROR("zlib_inflate tried to "
-						"decompress too much data, "
-						"expected %d bytes.  Zlib "
-						"data probably corrupt\n",
-						srclength);
-					goto release_mutex;
-				}
-=======
 			if (msblk->stream.avail_out == 0 && page < pages) {
->>>>>>> ffe7f95b
 				msblk->stream.next_out = buffer[page++];
 				msblk->stream.avail_out = PAGE_CACHE_SIZE;
 			}
