--- conflicted
+++ resolved
@@ -45,11 +45,7 @@
 }
 
 /**
-<<<<<<< HEAD
  * irq_gc_mask_set_bit - Mask chip via setting bit in mask register
-=======
- * irq_gc_mask_set_bit - Mask irq via setting bit in mask register
->>>>>>> 83a35e36
  * @d: irq_data
  *
  * Chip has a single mask register. Values of this register are cached
